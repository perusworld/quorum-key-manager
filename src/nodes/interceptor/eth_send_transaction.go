package interceptor

import (
	"context"
	"math/big"

<<<<<<< HEAD
	ethcommon "github.com/ethereum/go-ethereum/common"

=======
>>>>>>> 76863113
	"github.com/consensys/quorum-key-manager/pkg/errors"
	"github.com/consensys/quorum-key-manager/pkg/ethereum"
	"github.com/consensys/quorum-key-manager/pkg/jsonrpc"
	"github.com/consensys/quorum-key-manager/src/aliases/placeholder"
	proxynode "github.com/consensys/quorum-key-manager/src/nodes/node/proxy"
)

func (i *Interceptor) ethSendTransaction(ctx context.Context, msg *ethereum.SendTxMsg) (*ethcommon.Hash, error) {
	switch {
	case msg.IsPrivate():
		return i.sendPrivateTx(ctx, msg)
	case msg.IsLegacy():
		return i.sendLegacyTx(ctx, msg)
	default:
		// If the node is a pre-london fork, the tx will be reverted to legacy, and we will retrieve the gasPrice from the node
		// If the node is a post-london fork, the tx will be filled with a default value for maxFeePerGas (currently maxFee = baseFee)
		// pre-london = 'baseFeePerGas' field does not exist in the block header.
		return i.sendTx(ctx, msg)
	}
}

func (i *Interceptor) sendPrivateTx(ctx context.Context, msg *ethereum.SendTxMsg) (*ethcommon.Hash, error) {
	i.logger.Debug("sending Quorum private transaction")

	sess := proxynode.SessionFromContext(ctx)

	if msg.GasPrice == nil {
		gasPrice, err := sess.EthCaller().Eth().GasPrice(ctx)
		if err != nil {
			i.logger.WithError(err).Error("failed to fetch gas price")
			return nil, errors.BlockchainNodeError(err.Error())
		}

		msg.GasPrice = gasPrice
	}

	err := i.fillGas(ctx, sess, msg)
	if err != nil {
		return nil, err
	}

	err = i.fillNonce(ctx, sess, msg)
	if err != nil {
		return nil, err
	}

	if msg.Data == nil {
		msg.Data = new([]byte)
	}

	// Store payload on Tessera
	key, err := sess.ClientPrivTxManager().StoreRaw(ctx, *msg.Data, *msg.PrivateFrom)
	if err != nil {
		i.logger.WithError(err).Error("failed to store raw payload on Tessera", "private_from", *msg.PrivateFrom)
		return nil, errors.BlockchainNodeError(err.Error())
	}
	// Switch message data
	*msg.Data = key

	raw, err := i.ethSignTransaction(ctx, msg)
	if err != nil {
		return nil, err
	}

	hash, err := sess.EthCaller().Eth().SendRawPrivateTransaction(ctx, *raw, &msg.PrivateArgs)
	if err != nil {
		i.logger.WithError(err).Error("failed to send raw quorum private transaction")
		return nil, errors.BlockchainNodeError(err.Error())
	}

<<<<<<< HEAD
		// extract aliases from PrivateFor
		var err error
		*msg.PrivateFor, err = placeholder.ReplaceAliases(ctx, i.aliases, *msg.PrivateFor)
		if err != nil {
			i.logger.WithError(err).Error("failed to replace aliases in privateFor")
			return nil, errors.BlockchainNodeError(err.Error())
		}

		// Store payload on Tessera
		key, err := sess.ClientPrivTxManager().StoreRaw(ctx, *msg.Data, privateFrom)
=======
	i.logger.Info("quorum private transaction sent successfully", "tx_hash", hash)
	return &hash, nil
}

func (i *Interceptor) sendLegacyTx(ctx context.Context, msg *ethereum.SendTxMsg) (*ethcommon.Hash, error) {
	i.logger.Debug("sending ETH legacy transaction")

	sess := proxynode.SessionFromContext(ctx)

	if msg.GasPrice == nil {
		gasPrice, err := sess.EthCaller().Eth().GasPrice(ctx)
>>>>>>> 76863113
		if err != nil {
			i.logger.WithError(err).Error("failed to fetch gas price")
			return nil, errors.BlockchainNodeError(err.Error())
		}

		msg.GasPrice = gasPrice
	}

	err := i.fillGas(ctx, sess, msg)
	if err != nil {
		return nil, err
	}

	err = i.fillNonce(ctx, sess, msg)
	if err != nil {
		return nil, err
	}

	raw, err := i.ethSignTransaction(ctx, msg)
	if err != nil {
		return nil, err
	}

	hash, err := sess.EthCaller().Eth().SendRawTransaction(ctx, *raw)
	if err != nil {
		i.logger.WithError(err).Error("failed to send raw legacy transaction")
		return nil, errors.BlockchainNodeError(err.Error())
	}

	i.logger.Info("legacy transaction sent successfully", "tx_hash", hash)
	return &hash, nil
}

func (i *Interceptor) sendTx(ctx context.Context, msg *ethereum.SendTxMsg) (*ethcommon.Hash, error) {
	i.logger.Debug("sending ETH transaction")

	sess := proxynode.SessionFromContext(ctx)

	baseFee, err := sess.EthCaller().Eth().BaseFeePerGas(ctx, ethereum.LatestBlockNumber)
	if err != nil {
		i.logger.WithError(err).Error("failed to retrieve base fee from latest block")
		return nil, errors.BlockchainNodeError(err.Error())
	}

	if baseFee == nil {
		i.logger.Warn("cannot send a dynamic fee transaction to a pre-London node, reverting to legacy tx")
		return i.sendLegacyTx(ctx, msg)
	}

	if msg.GasFeeCap == nil {
		var maxPriorityFeePerGas = big.NewInt(0)
		if msg.GasTipCap != nil {
			maxPriorityFeePerGas = msg.GasTipCap
		}
		msg.GasFeeCap = new(big.Int).Add(baseFee, maxPriorityFeePerGas)
		i.logger.
			With("max_fee_per_gas", msg.GasFeeCap, "base_fee", baseFee, "max_priority_fee_per_gas", maxPriorityFeePerGas).
			Debug("'maxFeePerGas' set with previous block 'baseFeePerGas' + miner tip")
	}

	err = i.fillGas(ctx, sess, msg)
	if err != nil {
		return nil, err
	}

	err = i.fillNonce(ctx, sess, msg)
	if err != nil {
		return nil, err
	}

	raw, err := i.ethSignTransaction(ctx, msg)
	if err != nil {
		return nil, err
	}

	hash, err := sess.EthCaller().Eth().SendRawTransaction(ctx, *raw)
	if err != nil {
		i.logger.WithError(err).Error("failed to send raw transaction")
		return nil, errors.BlockchainNodeError(err.Error())
	}

	i.logger.Info("ETH transaction sent successfully", "tx_hash", hash)
	return &hash, nil
}

func (i *Interceptor) fillGas(ctx context.Context, sess proxynode.Session, msg *ethereum.SendTxMsg) error {
	if msg.Gas == nil {
		callMsg := &ethereum.CallMsg{
			From:       &msg.From,
			To:         msg.To,
			Value:      msg.Value,
			Data:       msg.Data,
			GasPrice:   msg.GasPrice,
			GasTipCap:  msg.GasTipCap,
			GasFeeCap:  msg.GasFeeCap,
			AccessList: msg.AccessList,
		}
		gas, err := sess.EthCaller().Eth().EstimateGas(ctx, callMsg)
		if err != nil {
			i.logger.WithError(err).With("gas_price", msg.GasPrice).Error("failed to estimate gas")
			return errors.BlockchainNodeError(err.Error())
		}

		msg.Gas = &gas
	}

	return nil
}

func (i *Interceptor) fillNonce(ctx context.Context, sess proxynode.Session, msg *ethereum.SendTxMsg) error {
	if msg.Nonce == nil {
		n, err := sess.EthCaller().Eth().GetTransactionCount(ctx, msg.From, ethereum.PendingBlockNumber)
		if err != nil {
			i.logger.WithError(err).Error("failed to fetch nonce", "from_account", msg.From)
			return errors.BlockchainNodeError(err.Error())
		}

		msg.Nonce = &n
	}

	return nil
}

func (i *Interceptor) EthSendTransaction() jsonrpc.Handler {
	h, _ := jsonrpc.MakeHandler(i.ethSendTransaction)
	return h
}<|MERGE_RESOLUTION|>--- conflicted
+++ resolved
@@ -4,11 +4,8 @@
 	"context"
 	"math/big"
 
-<<<<<<< HEAD
 	ethcommon "github.com/ethereum/go-ethereum/common"
 
-=======
->>>>>>> 76863113
 	"github.com/consensys/quorum-key-manager/pkg/errors"
 	"github.com/consensys/quorum-key-manager/pkg/ethereum"
 	"github.com/consensys/quorum-key-manager/pkg/jsonrpc"
@@ -59,6 +56,13 @@
 		msg.Data = new([]byte)
 	}
 
+	// extract aliases from PrivateFor
+	*msg.PrivateFor, err = placeholder.ReplaceAliases(ctx, i.aliases, *msg.PrivateFor)
+	if err != nil {
+		i.logger.WithError(err).Error("failed to replace aliases in privateFor")
+		return nil, errors.BlockchainNodeError(err.Error())
+	}
+
 	// Store payload on Tessera
 	key, err := sess.ClientPrivTxManager().StoreRaw(ctx, *msg.Data, *msg.PrivateFrom)
 	if err != nil {
@@ -79,18 +83,6 @@
 		return nil, errors.BlockchainNodeError(err.Error())
 	}
 
-<<<<<<< HEAD
-		// extract aliases from PrivateFor
-		var err error
-		*msg.PrivateFor, err = placeholder.ReplaceAliases(ctx, i.aliases, *msg.PrivateFor)
-		if err != nil {
-			i.logger.WithError(err).Error("failed to replace aliases in privateFor")
-			return nil, errors.BlockchainNodeError(err.Error())
-		}
-
-		// Store payload on Tessera
-		key, err := sess.ClientPrivTxManager().StoreRaw(ctx, *msg.Data, privateFrom)
-=======
 	i.logger.Info("quorum private transaction sent successfully", "tx_hash", hash)
 	return &hash, nil
 }
@@ -102,7 +94,6 @@
 
 	if msg.GasPrice == nil {
 		gasPrice, err := sess.EthCaller().Eth().GasPrice(ctx)
->>>>>>> 76863113
 		if err != nil {
 			i.logger.WithError(err).Error("failed to fetch gas price")
 			return nil, errors.BlockchainNodeError(err.Error())
